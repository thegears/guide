--- conflicted
+++ resolved
@@ -250,12 +250,9 @@
 ### How do I find all online members?
 
 Assuming the process is to be done for the guild the message is sent in.
-<<<<<<< HEAD
-=======
-
-<branch version="11.x">
-
->>>>>>> 6cfbdab6
+
+<branch version="11.x">
+
 <!-- eslint-skip -->
 
 ```js
@@ -267,8 +264,6 @@
 });
 ```
 
-<<<<<<< HEAD
-=======
 </branch>
 <branch version="12.x">
 
@@ -285,7 +280,6 @@
 
 </branch>
 
->>>>>>> 6cfbdab6
 ### How do I check which role was added/removed, and for which member?
 
 <!-- eslint-skip -->
@@ -293,18 +287,10 @@
 ```js
 // We start by declaring a guildMemberUpdate listener
 // This code should be placed outside of any other listener callbacks to prevent listener nesting
-<<<<<<< HEAD
-
-=======
->>>>>>> 6cfbdab6
 <client>.on('guildMemberUpdate', (oldMember, newMember) => {
 	// If the role(s) are present on the old member object but no longer on the new one (i.e role(s) were removed)
 	const removedRoles = oldMember.roles.filter(role => !newMember.roles.has(role.id));
 	if(removedRoles.size > 0) console.log(`The roles ${removedRoles.map(r => r.name)} were added to ${oldMember.displayName}.`);
-<<<<<<< HEAD
-
-=======
->>>>>>> 6cfbdab6
 	// If the role(s) are present on the new member object but are not on the new one (i.e role(s) were added)
 	const addedRoles = newMember.roles.filter(role => !oldMember.roles.has(role.id));
 	if(addedRoles.size > 0) console.log(`The roles ${addedRoles.map(r => r.name)} were removed from ${oldMember.displayName}.`);
