--- conflicted
+++ resolved
@@ -68,11 +68,7 @@
 
 ```js
 if (message.content === '!react-custom') {
-<<<<<<< HEAD
 	const emoji = message.guild.emojis.find(emoji => emoji.name === 'ayy');
-=======
-	const emoji = message.guild.emojis.find(emote => emote.name === 'ayy');
->>>>>>> 6cfbdab6
 	message.react(emoji);
 }
 ```
